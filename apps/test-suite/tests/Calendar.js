--- conflicted
+++ resolved
@@ -238,15 +238,9 @@
   }
 
   describeWithPermissions('Calendar', () => {
-<<<<<<< HEAD
-    describe('requestPermissionsAsync()', () => {
+    describe('requestCalendarPermissionsAsync()', () => {
       it('requests for Calendar permissions', async () => {
-        const results = await Calendar.requestPermissionsAsync();
-=======
-    t.describe('requestCalendarPermissionsAsync()', () => {
-      t.it('requests for Calendar permissions', async () => {
         const results = await Calendar.requestCalendarPermissionsAsync();
->>>>>>> 97476fce
 
         expect(results.granted).toBe(true);
         expect(results.status).toBe('granted');
