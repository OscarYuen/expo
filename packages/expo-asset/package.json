{
  "name": "expo-asset",
<<<<<<< HEAD
  "version": "2.0.0",
  "description": "Expo Asset standalone universal module",
  "main": "index.js",
=======
  "version": "2.0.0-rc.1",
  "description": "An Expo universal module to download assets and pass them into other APIs",
  "main": "build/Asset.js",
  "types": "build/Asset.d.ts",
  "scripts": {
    "build": "expo-module build",
    "clean": "expo-module clean",
    "test": "expo-module test",
    "postinstall": "expo-module postinstall",
    "prepare": "expo-module prepare",
    "prepublishOnly": "expo-module prepublishOnly",
    "expo-module": "expo-module"
  },
>>>>>>> fdaa5493
  "keywords": [
    "react-native",
    "expo",
    "asset"
  ],
  "repository": {
    "type": "git",
    "url": "https://github.com/expo/expo.git"
  },
  "author": "650 Industries, Inc.",
  "license": "MIT",
  "bugs": {
    "url": "https://github.com/expo/expo/issues"
  },
  "homepage": "https://github.com/expo/expo/tree/master/packages/expo-asset",
  "jest": {
    "preset": "expo-module-scripts"
  },
  "peerDependencies": {
    "expo-constants": "~2.0.0",
    "expo-core": "~2.0.0",
    "expo-file-system": "~2.0.0"
  },
  "dependencies": {
    "path-browserify": "^1.0.0",
    "url-parse": "^1.4.4"
  },
  "devDependencies": {
<<<<<<< HEAD
    "babel-preset-expo": "^5.0.0"
  },
  "gitHead": "f15abc53c111bd0438cd36dc456c59cfa7c56a58"
=======
    "@types/url-parse": "^1.4.1",
    "babel-preset-expo": "^5.0.0",
    "expo-module-scripts": "^1.0.0"
  }
>>>>>>> fdaa5493
}<|MERGE_RESOLUTION|>--- conflicted
+++ resolved
@@ -1,11 +1,6 @@
 {
   "name": "expo-asset",
-<<<<<<< HEAD
   "version": "2.0.0",
-  "description": "Expo Asset standalone universal module",
-  "main": "index.js",
-=======
-  "version": "2.0.0-rc.1",
   "description": "An Expo universal module to download assets and pass them into other APIs",
   "main": "build/Asset.js",
   "types": "build/Asset.d.ts",
@@ -18,7 +13,6 @@
     "prepublishOnly": "expo-module prepublishOnly",
     "expo-module": "expo-module"
   },
->>>>>>> fdaa5493
   "keywords": [
     "react-native",
     "expo",
@@ -47,14 +41,9 @@
     "url-parse": "^1.4.4"
   },
   "devDependencies": {
-<<<<<<< HEAD
-    "babel-preset-expo": "^5.0.0"
-  },
-  "gitHead": "f15abc53c111bd0438cd36dc456c59cfa7c56a58"
-=======
     "@types/url-parse": "^1.4.1",
     "babel-preset-expo": "^5.0.0",
     "expo-module-scripts": "^1.0.0"
-  }
->>>>>>> fdaa5493
+  },
+  "gitHead": "f15abc53c111bd0438cd36dc456c59cfa7c56a58"
 }