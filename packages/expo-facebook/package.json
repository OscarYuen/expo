--- conflicted
+++ resolved
@@ -34,12 +34,8 @@
     "preset": "expo-module-scripts"
   },
   "devDependencies": {
-<<<<<<< HEAD
     "@types/facebook-js-sdk": "^3.3.0",
-    "expo-module-scripts": "~1.1.1"
-=======
     "expo-module-scripts": "~1.2.0"
->>>>>>> 1f877ab5
   },
   "gitHead": "ec7878b9ce54f2537721218ae0fe4017e4004806"
 }