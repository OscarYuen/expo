import { PictureOptions } from './../Camera.types';
<<<<<<< HEAD
import { CameraType, CaptureOptions, ImageSize, ImageType } from './CameraModule.types';
=======
import { CameraType, ImageSize, ImageType } from './CameraModule.types';
interface ConstrainLongRange {
    max?: number;
    min?: number;
    exact?: number;
    ideal?: number;
}
>>>>>>> 67e789ea
export declare function getImageSize(videoWidth: number, videoHeight: number, scale: number): ImageSize;
export declare function toDataURL(canvas: HTMLCanvasElement, imageType: ImageType, quality: number): string;
export declare function hasValidConstraints(preferredCameraType?: CameraType, width?: number | ConstrainLongRange, height?: number | ConstrainLongRange): boolean;
export declare function captureImageContext(video: HTMLVideoElement, config: CaptureOptions): HTMLCanvasElement;
export declare function captureImage(video: HTMLVideoElement, pictureOptions: PictureOptions): string;
export declare function captureImageData(video: HTMLVideoElement, pictureOptions?: PictureOptions): ImageData | null;
export declare function getIdealConstraints(preferredCameraType: CameraType, width?: number | ConstrainLongRange, height?: number | ConstrainLongRange): MediaStreamConstraints;
export declare function getStreamDevice(preferredCameraType: CameraType, preferredWidth?: number | ConstrainLongRange, preferredHeight?: number | ConstrainLongRange): Promise<MediaStream>;
<<<<<<< HEAD
export declare function drawBarcodeBounds(context: CanvasRenderingContext2D, { topLeftCorner, topRightCorner, bottomRightCorner, bottomLeftCorner }: {
    topLeftCorner: any;
    topRightCorner: any;
    bottomRightCorner: any;
    bottomLeftCorner: any;
}, options?: any): void;
=======
export declare function isWebKit(): boolean;
export {};
>>>>>>> 67e789ea
<|MERGE_RESOLUTION|>--- conflicted
+++ resolved
@@ -1,7 +1,4 @@
 import { PictureOptions } from './../Camera.types';
-<<<<<<< HEAD
-import { CameraType, CaptureOptions, ImageSize, ImageType } from './CameraModule.types';
-=======
 import { CameraType, ImageSize, ImageType } from './CameraModule.types';
 interface ConstrainLongRange {
     max?: number;
@@ -9,23 +6,11 @@
     exact?: number;
     ideal?: number;
 }
->>>>>>> 67e789ea
 export declare function getImageSize(videoWidth: number, videoHeight: number, scale: number): ImageSize;
 export declare function toDataURL(canvas: HTMLCanvasElement, imageType: ImageType, quality: number): string;
 export declare function hasValidConstraints(preferredCameraType?: CameraType, width?: number | ConstrainLongRange, height?: number | ConstrainLongRange): boolean;
-export declare function captureImageContext(video: HTMLVideoElement, config: CaptureOptions): HTMLCanvasElement;
 export declare function captureImage(video: HTMLVideoElement, pictureOptions: PictureOptions): string;
-export declare function captureImageData(video: HTMLVideoElement, pictureOptions?: PictureOptions): ImageData | null;
 export declare function getIdealConstraints(preferredCameraType: CameraType, width?: number | ConstrainLongRange, height?: number | ConstrainLongRange): MediaStreamConstraints;
 export declare function getStreamDevice(preferredCameraType: CameraType, preferredWidth?: number | ConstrainLongRange, preferredHeight?: number | ConstrainLongRange): Promise<MediaStream>;
-<<<<<<< HEAD
-export declare function drawBarcodeBounds(context: CanvasRenderingContext2D, { topLeftCorner, topRightCorner, bottomRightCorner, bottomLeftCorner }: {
-    topLeftCorner: any;
-    topRightCorner: any;
-    bottomRightCorner: any;
-    bottomLeftCorner: any;
-}, options?: any): void;
-=======
 export declare function isWebKit(): boolean;
-export {};
->>>>>>> 67e789ea
+export {};